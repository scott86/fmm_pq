# Fast map matching (FMM) 

This project is an implementation of the fast map matching (FMM) algorithm introduced in this paper [Fast map matching, an algorithm integrating hidden Markov model with precomputation](http://www.tandfonline.com/doi/full/10.1080/13658816.2017.1400548), which acelerates the performance by precomputation. A post-print version of the paper can be downloaded at my [home page](https://people.kth.se/~cyang/).

## Features of fmm 

- Highly optimized code in C++ using Boost libraries (Graph and Rtree index) 
- Map matching speed of **25,000-45,000 points/second** (single processor)
- Customized output mode (matched point,matched line,offset,edge ID)
- Tested on city level road network and **millions of GPS records** 
<<<<<<< HEAD
- :tada: Parallel map matching with OpenMP ( **5-8 times** the single processor speed). 
=======
- :tada: Parallel map matching with OpenMP ( **5-6 times** of the single processor speed). 
>>>>>>> 1b773d0c

![demo](demo.png)

## Table of Contents

- [Install](#install)
- [Run map matching](#run-map-matching)
- [Input and output](#input-and-output)
- [Configuration](#configuration)
- [Example](#example)
- [Performance measurement](#performance-measurement)
- [Contact and citation](#contact-and-citation)

## Install

### Requirements

- Linux/Unix environment (tested on Ubuntu 14.04)
- gcc >= 4.4 (gnu++11 used)
- [GDAL](http://www.gdal.org/) >= 1.11.2: IO with ESRI shapefile, Geometry data type
- [Boost Graph](http://www.boost.org/doc/libs/1_65_1/libs/graph/doc/index.html) >= 1.54.0: routing algorithms used in UBODT Generator
- [Boost Geometry](http://www.boost.org/doc/libs/1_65_1/libs/geometry/doc/html/index.html) >= 1.54.0: Rtree, Geometry computation
- [Boost Serialization](https://www.boost.org/doc/libs/1_66_0/libs/serialization/doc/index.html) >= 1.54.0: Serialization of UBODT in binary format

The required libraries can be installed with 

    sudo apt-get install gdal-bin libgdal-dev libboost-dev

### Installation

Change to the project directory, open a terminal and run

    make  

It will build executable files under the `dist` folder:

- `ubodt_gen`: the Upper bounded origin destination table (UBODT) generator (precomputation) program
- `fmm`: the map matching program (single processor)
- `fmm_omp`: parallel map matching implemented with OpenMP. 

Then run 

    make install

It will copy these executable files into the `~/bin` path, which should be added to the `PATH` variable by default. 

To manually add the `~/bin` path to `$PATH` variable, open a new terminal and run:

    echo 'export PATH=$PATH:$HOME/bin' >> ~/.bashrc
    source ~/.bashrc

### Verfication of installation

Open a new terminal and type `fmm`, you should see the following output:

    ------------ Fast map matching (FMM) ------------
    ------------     Author: Can Yang    ------------
    ------------   Version: 2017.11.11   ------------
    ------------     Applicaton: fmm     ------------
    No configuration file supplied
    A configuration file is given in the example folder
    Run `fmm config.xml` 

## Run map matching

The programs take configuration in xml format as input

    # Run UBODT precomputation 
    ubodt_gen ubodt_config.xml 
    # Run map matching (Single processor)
    fmm fmm_config.xml
    # Run map matching parallely (omp stands for OpenMP) 
    fmm_omp fmm_config.xml

Check the [example](example) for configuration file format.

## Input and output

### Input

Two files should be prepared for the map matching program:

1. GPS trajectory file: an ESRI shapefile (LineString) with an **ID field**. Each row stores a trajectory. 
2. Network file: an ESRI shapefile (LineString), each row stores a network edge with **ID, source and target fields**, which defines the topology of network graph.

For more details, please to refer to the [ubodt configuration](#configuration-of-ubodt_gen) and [fmm configuration](#configuration-of-fmm).

#### Useful resources

If you already have a road network file in GDAL supported formats, e.g., ESRI shp, GeoJSON and CSV, you may encounter a problem of creating topology of the network, namely, defining id, source and target fields. Spatial database [PostGIS](http://postgis.net/) and its extension [pgRouting](http://pgrouting.org/) can solve the problem:

1. [Add shapefiles to PostGIS database](https://gis.stackexchange.com/questions/41799/adding-shapefiles-to-postgis-database)
2. [Create topology of road network with the function pgr_createTopology in pgrouting](http://docs.pgrouting.org/2.2/en/src/topology/doc/pgr_createTopology.html)
3. [Export PostGIS table to shapefile](https://gis.stackexchange.com/questions/55206/how-can-i-get-a-shapefile-from-a-postgis-query)

### Output

The output of program `ubodt_gen` is a CSV file or a Binary file, which is automatically detected from the file extension `csv` or `bin`. Binary file can be used to save space in case of a large road network. 

The CSV file contains the following information:
- source: source (origin) node 
- target: target (destination) node 
- next_n: the next node visited after source in the shortest path
- prev_n: the previous node visited before target in the shortest path
- next_e: the next **edge index** visited after source in the shortest path
- distance: the shortest path distance

The output of program `fmm` is a CSV file containing the following information:

- id: id of trajectory
- o_path: optimal path, edges matched for each point in a trajectory
- c_path: complete path, edges traversed by the trajectory
- geom: geometry of the complete path 

**Note**: In UBODT, the edge index is stored in `next_e`. However, in the final output, the element is exported as the id attribute of edge specified by the configuration `fmm_config>network>id`, which is a string value. 

## Configuration

Two example configuration files are given in the [example](example) folder.

- ubodt_config.xml: configuration file for the ubodt_gen program.
- fmm_config.xml: configuration file for the fmm program

### Configuration of ubodt_gen

- ubodt_config
    + input
        * network
            - file: network file in ESRI shapefile format
            - id: column name storing id
            - source: column name storing source
            - target: column name storing target
    + parameters
        * delta: Upper bound of shortest path distance
    + output
        * file: output file in CSV format or Binary format, detected from the file extension (`csv` or `bin`) automatically.

:warning: **Delta** should be specified in the same spatial unit as the network file. If the reference system is WGS84 (in degree), then 1 degree of latitude or longitude equals to about 111km. It is suggested to try some small values first (e.g., 0.01 degree). 

### Configuration of fmm

- fmm_config
    * input
        - ubodt
            + file: ubodt file path, CSV or Binary format detected from the file extension (`csv` or `bin`) automatically.
            + nhash: hashtable bucket size, recommended to be a prime number
            + multipler: used to get a unique key as `n_o*multiplier+n_d` in hash table, recommended to be the number of nodes in network file
        - network
            + file: network file path, in ESRI shapefile format
            + id: column name storing id
            + source: column name storing source
            + target: column name storing target
        - gps
            + file: GPS trajectory file path, in ESRI shapefile format
            + id: column name storing id
    * parameters
        - k: number of candidates in MM
        - r: search radius r
        - pf: penalty factor for reversed movement
        - gps_error: gps error used in emission probability calculation
    * output
        - mode: output mode
            + 0: id + o_path + c_path (Default mode)
            + 1: id + o_path + c_path + geom(wkb)
            + 2: id + o_path + c_path + geom(wkt) // consumes a lot of storage, for small data set
            + 3: id + o_path + (L-offset) + c_path
        - file: the matched file

**Note that search radius and gps error should be specified in the same unit as the network file.** 

## Example

Check the [example](example) folder. 

## Performance measurement

### Map matching

A case study is reported in the original paper with real world datasets in Stockholm:

- GPS: 644,695 trajectories containing 6,812,720 points
- Road network: 23,921 nodes and 57,928 directed edges 
- UBODT size: 4,305,012 rows
- k = 8 (candidate set size), r = 300 meters (search radius)

<<<<<<< HEAD
The speed of map matching (single processor) is about:
=======
As reported in the paper, on a desktop with Intel(R) Core(TM) 2 Quad CPU Q9650 @ 3.00GHz (4 processors), the speed of map matching (single processor) is about:
>>>>>>> 1b773d0c

- 25000 points/s (WKB Geometry output, mode 1)
- 45000 points/s (No geometry output, mode 0)

<<<<<<< HEAD
=======
On Intel(R) Core(TM) i7-2600 CPU @ 3.40GHz (8 processors), the speed are reported as: 

| Program | WKB speed | WKT speed | No geom speed |
|---------|-----------|-----------|---------------|
| fmm     | 52,890    | 17,905    | 58,830        |
| fmm_omp | 221,797   | 77,910    | 289,031       |



>>>>>>> 1b773d0c
### UBODT precomputation

Statistics of ubodt construction on the network of Netherland (700k nodes and 1 million edges)
http://geodata.nationaalgeoregister.nl/nwbwegen/extract/nwbwegen.zip

| delta (m) | running time | rows       | csv  size |
|-----------|--------------|------------|-----------|
| 1000      | 3min27.5s    | 19,022,620 | 766 MB    |
| 3000      | 4min32.9s    | 79,998,367 | 3,2GB     |


## Contact and citation

Can Yang, Ph.D. student at KTH, Royal Institute of Technology in Sweden 

Email: cyang(at)kth.se

Homepage: https://people.kth.se/~cyang/

Please cite fmm in your publications if it helps your research:

    Can Yang & Győző Gidófalvi (2018) Fast map matching, an algorithm
    integrating hidden Markov model with precomputation, International Journal of Geographical Information Science, 32:3, 547-570, DOI: 10.1080/13658816.2017.1400548

Bibtex file

    @article{doi:10.1080/13658816.2017.1400548,
    author = {Can Yang and Győző Gidófalvi},
    title = {Fast map matching, an algorithm integrating hidden Markov model with precomputation},
    journal = {International Journal of Geographical Information Science},
    volume = {32},
    number = {3},
    pages = {547-570},
    year  = {2018},
    publisher = {Taylor & Francis},
    doi = {10.1080/13658816.2017.1400548},
    URL = { 
            https://doi.org/10.1080/13658816.2017.1400548
    },
    eprint = { 
            https://doi.org/10.1080/13658816.2017.1400548   
    }
    }




<|MERGE_RESOLUTION|>--- conflicted
+++ resolved
@@ -8,11 +8,7 @@
 - Map matching speed of **25,000-45,000 points/second** (single processor)
 - Customized output mode (matched point,matched line,offset,edge ID)
 - Tested on city level road network and **millions of GPS records** 
-<<<<<<< HEAD
-- :tada: Parallel map matching with OpenMP ( **5-8 times** the single processor speed). 
-=======
 - :tada: Parallel map matching with OpenMP ( **5-6 times** of the single processor speed). 
->>>>>>> 1b773d0c
 
 ![demo](demo.png)
 
@@ -198,17 +194,11 @@
 - UBODT size: 4,305,012 rows
 - k = 8 (candidate set size), r = 300 meters (search radius)
 
-<<<<<<< HEAD
-The speed of map matching (single processor) is about:
-=======
 As reported in the paper, on a desktop with Intel(R) Core(TM) 2 Quad CPU Q9650 @ 3.00GHz (4 processors), the speed of map matching (single processor) is about:
->>>>>>> 1b773d0c
 
 - 25000 points/s (WKB Geometry output, mode 1)
 - 45000 points/s (No geometry output, mode 0)
 
-<<<<<<< HEAD
-=======
 On Intel(R) Core(TM) i7-2600 CPU @ 3.40GHz (8 processors), the speed are reported as: 
 
 | Program | WKB speed | WKT speed | No geom speed |
@@ -218,7 +208,6 @@
 
 
 
->>>>>>> 1b773d0c
 ### UBODT precomputation
 
 Statistics of ubodt construction on the network of Netherland (700k nodes and 1 million edges)
